import com.vanniktech.maven.publish.MavenPublishBaseExtension
import com.vanniktech.maven.publish.MavenPublishBasePlugin
import com.vanniktech.maven.publish.SonatypeHost
import java.net.URL
import org.gradle.api.tasks.testing.logging.TestExceptionFormat
import org.gradle.api.tasks.testing.logging.TestLogEvent
import org.jetbrains.dokka.gradle.DokkaTask
import org.jetbrains.kotlin.gradle.plugin.mpp.KotlinNativeTargetWithTests
import org.jetbrains.kotlin.gradle.plugin.mpp.NativeBuildType

plugins {
<<<<<<< HEAD
  kotlin("multiplatform") version "1.6.21"
  id("com.diffplug.spotless") version "6.7.2"
=======
  kotlin("multiplatform") version "1.7.0"
  id("com.diffplug.spotless") version "6.6.1"
>>>>>>> 8cf68f75
  id("maven-publish")
  id("com.vanniktech.maven.publish") version "0.20.0"
  id("org.jetbrains.kotlinx.binary-compatibility-validator") version "0.10.1"
  id("org.jetbrains.dokka") version "1.7.0"
  id("org.jetbrains.kotlinx.kover") version "0.5.1"
}

<<<<<<< HEAD
val coroutinesVersion = "1.6.1"
val ktlintVersion = "0.45.2"
=======
val coroutinesVersion = "1.6.3"
val ktlintVersion = "0.44.0"
>>>>>>> 8cf68f75

repositories {
  mavenCentral()
  google()
  gradlePluginPortal()
}

kotlin {
  explicitApi()

  jvm {
    compilations.all {
      kotlinOptions.jvmTarget = "1.8"
    }
  }
  js(BOTH) {
    compilations.all {
      kotlinOptions {
        sourceMap = true
        moduleKind = "umd"
        metaInfo = true
      }
    }
    browser {
      testTask {
        useMocha()
      }
    }
    nodejs {
      testTask {
        useMocha()
      }
    }
  }

  iosArm64()
  iosArm32()
  iosX64()
  iosSimulatorArm64()

  macosX64()
  macosArm64()
  mingwX64()
  linuxX64()

  tvosX64()
  tvosSimulatorArm64()
  tvosArm64()

  watchosArm32()
  watchosArm64()
  watchosX64()
  watchosX86()
  watchosSimulatorArm64()

  sourceSets {
    val commonMain by getting {
      dependencies {
        implementation("org.jetbrains.kotlinx:kotlinx-coroutines-core:$coroutinesVersion")
      }
    }
    val commonTest by getting {
      dependencies {
        implementation(kotlin("test-common"))
        implementation(kotlin("test-annotations-common"))
        implementation("org.jetbrains.kotlinx:kotlinx-coroutines-test:$coroutinesVersion")
      }
    }
    val jvmMain by getting {
      dependsOn(commonMain)
    }
    val jvmTest by getting {
      dependsOn(commonTest)

      dependencies {
        implementation(kotlin("test-junit"))
      }
    }
    val jsMain by getting {
      dependsOn(commonMain)
    }
    val jsTest by getting {
      dependencies {
        implementation(kotlin("test-js"))
      }
    }

    val nativeMain by creating {
      dependsOn(commonMain)
    }
    val nativeTest by creating {
      dependsOn(commonTest)
    }

    val appleTargets = listOf(
      "iosX64",
      "iosSimulatorArm64",
      "iosArm64",
      "iosArm32",
      "macosX64",
      "macosArm64",
      "tvosArm64",
      "tvosX64",
      "tvosSimulatorArm64",
      "watchosArm32",
      "watchosArm64",
      "watchosX86",
      "watchosSimulatorArm64",
      "watchosX64"
    )

    (appleTargets + listOf("mingwX64", "linuxX64")).forEach {
      getByName("${it}Main") {
        dependsOn(nativeMain)
      }
      getByName("${it}Test") {
        dependsOn(nativeTest)
      }
    }
  }

  // enable running ios tests on a background thread as well
  // configuration copied from: https://github.com/square/okio/pull/929
  targets.withType<KotlinNativeTargetWithTests<*>>().all {
    binaries {
      // Configure a separate test where code runs in background
      test("background", setOf(NativeBuildType.DEBUG)) {
        freeCompilerArgs = freeCompilerArgs + "-trw"
      }
    }
    testRuns {
      val background by creating {
        setExecutionSourceFrom(binaries.getTest("background", NativeBuildType.DEBUG))
      }
    }
  }
}

spotless {
  val EDITOR_CONFIG_KEYS: Set<String> = hashSetOf(
    "ij_kotlin_imports_layout",
    "indent_size",
    "end_of_line",
    "charset",
    "continuation_indent_size"
  )

  kotlin {
    target("**/*.kt")

    // TODO this should all come from editorconfig https://github.com/diffplug/spotless/issues/142
    val data = mapOf(
      "indent_size" to "2",
      "continuation_indent_size" to "4",
      "ij_kotlin_imports_layout" to "*",
      "end_of_line" to "lf",
      "charset" to "utf-8",
      "disabled_rules" to arrayOf("filename").joinToString(separator = ",")
    )

    ktlint(ktlintVersion)
      .setUseExperimental(true)
      .userData(data.filterKeys { it !in EDITOR_CONFIG_KEYS })
      .editorConfigOverride(data.filterKeys { it in EDITOR_CONFIG_KEYS })

    trimTrailingWhitespace()
    indentWithSpaces()
    endWithNewline()

    licenseHeaderFile(rootProject.file("spotless/license.txt"))
  }

  kotlinGradle {
    target("**/*.kts")

    val data = mapOf(
      "indent_size" to "2",
      "continuation_indent_size" to "4",
      "ij_kotlin_imports_layout" to "*",
      "end_of_line" to "lf",
      "charset" to "utf-8"
    )
    ktlint(ktlintVersion)
      .setUseExperimental(true)
      .userData(data.filterKeys { it !in EDITOR_CONFIG_KEYS })
      .editorConfigOverride(data.filterKeys { it in EDITOR_CONFIG_KEYS })

    trimTrailingWhitespace()
    indentWithSpaces()
    endWithNewline()
  }
}

allprojects {
  plugins.withType<MavenPublishBasePlugin> {
    extensions.configure<MavenPublishBaseExtension> {
      publishToMavenCentral(SonatypeHost.S01)
      signAllPublications()
    }
  }
}

tasks.withType<AbstractTestTask> {
  testLogging {
    showExceptions = true
    showCauses = true
    showStackTraces = true
    showStandardStreams = true
    events = setOf(
      TestLogEvent.PASSED,
      TestLogEvent.FAILED,
      TestLogEvent.SKIPPED,
      TestLogEvent.STANDARD_OUT,
      TestLogEvent.STANDARD_ERROR
    )
    exceptionFormat = TestExceptionFormat.FULL
  }
}

tasks.withType<DokkaTask>().configureEach {
  dokkaSourceSets {
    configureEach {
      externalDocumentationLink {
        url.set(URL("https://kotlin.github.io/kotlinx.coroutines/kotlinx-coroutines-core/"))
      }

      sourceLink {
        localDirectory.set(file("src/commonMain/kotlin"))
        remoteUrl.set(URL("https://github.com/hoc081098/FlowExt/tree/master/src/commonMain/kotlin"))
        remoteLineSuffix.set("#L")
      }
    }
  }
}<|MERGE_RESOLUTION|>--- conflicted
+++ resolved
@@ -9,13 +9,8 @@
 import org.jetbrains.kotlin.gradle.plugin.mpp.NativeBuildType
 
 plugins {
-<<<<<<< HEAD
-  kotlin("multiplatform") version "1.6.21"
+  kotlin("multiplatform") version "1.7.0"
   id("com.diffplug.spotless") version "6.7.2"
-=======
-  kotlin("multiplatform") version "1.7.0"
-  id("com.diffplug.spotless") version "6.6.1"
->>>>>>> 8cf68f75
   id("maven-publish")
   id("com.vanniktech.maven.publish") version "0.20.0"
   id("org.jetbrains.kotlinx.binary-compatibility-validator") version "0.10.1"
@@ -23,13 +18,8 @@
   id("org.jetbrains.kotlinx.kover") version "0.5.1"
 }
 
-<<<<<<< HEAD
-val coroutinesVersion = "1.6.1"
+val coroutinesVersion = "1.6.3"
 val ktlintVersion = "0.45.2"
-=======
-val coroutinesVersion = "1.6.3"
-val ktlintVersion = "0.44.0"
->>>>>>> 8cf68f75
 
 repositories {
   mavenCentral()
