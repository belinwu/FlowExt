import org.gradle.api.tasks.testing.logging.TestExceptionFormat
import org.gradle.api.tasks.testing.logging.TestLogEvent
import org.jetbrains.dokka.gradle.DokkaTask
import org.jetbrains.kotlin.gradle.plugin.mpp.KotlinNativeTargetWithTests
import org.jetbrains.kotlin.gradle.plugin.mpp.NativeBuildType
import java.net.URL

plugins {
  kotlin("multiplatform") version "1.6.20"
<<<<<<< HEAD
  id("com.diffplug.spotless") version "6.4.2"
=======
  id("com.diffplug.spotless") version "6.5.1"
>>>>>>> f92e8c90
  id("maven-publish")
  id("com.vanniktech.maven.publish") version "0.19.0"
  id("org.jetbrains.kotlinx.binary-compatibility-validator") version "0.8.0"
  id("org.jetbrains.dokka") version "1.6.10"
  id("org.jetbrains.kotlinx.kover") version "0.5.0"
}

val coroutinesVersion = "1.6.1"
val ktlintVersion = "0.44.0"

repositories {
  mavenCentral()
  google()
  gradlePluginPortal()
}

kotlin {
  explicitApi()

  jvm {
    compilations.all {
      kotlinOptions.jvmTarget = "1.8"
    }
  }
  js(BOTH) {
    compilations.all {
      kotlinOptions {
        sourceMap = true
        moduleKind = "umd"
        metaInfo = true
      }
    }
    browser {
      testTask {
        useMocha()
      }
    }
    nodejs {
      testTask {
        useMocha()
      }
    }
  }

  iosArm64()
  iosArm32()
  iosX64()

  macosX64()
  mingwX64()
  linuxX64()

  tvosX64()
  tvosArm64()

  watchosArm32()
  watchosArm64()
  watchosX64()
  watchosX86()

  sourceSets {
    val commonMain by getting {
      dependencies {
        implementation("org.jetbrains.kotlinx:kotlinx-coroutines-core:$coroutinesVersion")
      }
    }
    val commonTest by getting {
      dependencies {
        implementation(kotlin("test-common"))
        implementation(kotlin("test-annotations-common"))
        implementation("org.jetbrains.kotlinx:kotlinx-coroutines-test:$coroutinesVersion")
      }
    }
    val jvmMain by getting {
      dependsOn(commonMain)
    }
    val jvmTest by getting {
      dependsOn(commonTest)

      dependencies {
        implementation(kotlin("test-junit"))
      }
    }
    val jsMain by getting {
      dependsOn(commonMain)
    }
    val jsTest by getting {
      dependencies {
        implementation(kotlin("test-js"))
      }
    }

    val nativeMain by creating {
      dependsOn(commonMain)
    }
    val nativeTest by creating {
      dependsOn(commonTest)
    }

    val appleTargets = listOf(
      "iosX64",
      "iosArm64",
      "iosArm32",
      "macosX64",
      "tvosArm64",
      "tvosX64",
      "watchosArm32",
      "watchosArm64",
      "watchosX86",
      "watchosX64",
    )

    (appleTargets + listOf("mingwX64", "linuxX64")).forEach {
      getByName("${it}Main") {
        dependsOn(nativeMain)
      }
      getByName("${it}Test") {
        dependsOn(nativeTest)
      }
    }
  }

  // enable running ios tests on a background thread as well
  // configuration copied from: https://github.com/square/okio/pull/929
  targets.withType<KotlinNativeTargetWithTests<*>>().all {
    binaries {
      // Configure a separate test where code runs in background
      test("background", setOf(NativeBuildType.DEBUG)) {
        freeCompilerArgs = freeCompilerArgs + "-trw"
      }
    }
    testRuns {
      val background by creating {
        setExecutionSourceFrom(binaries.getTest("background", NativeBuildType.DEBUG))
      }
    }
  }
}

spotless {
  kotlin {
    target("**/*.kt")

    ktlint(ktlintVersion).userData(
      mapOf(
        // TODO this should all come from editorconfig https://github.com/diffplug/spotless/issues/142
        "indent_size" to "2",
        "ij_kotlin_imports_layout" to "*",
        "end_of_line" to "lf",
        "charset" to "utf-8",
        "disabled_rules" to "filename"
      )
    )

    trimTrailingWhitespace()
    indentWithSpaces()
    endWithNewline()

    licenseHeaderFile(rootProject.file("spotless/license.txt"))
  }

  kotlinGradle {
    target("**/*.kts")

    ktlint(ktlintVersion).userData(
      mapOf(
        "indent_size" to "2",
        "ij_kotlin_imports_layout" to "*",
        "end_of_line" to "lf",
        "charset" to "utf-8"
      )
    )

    trimTrailingWhitespace()
    indentWithSpaces()
    endWithNewline()
  }
}

allprojects {
  plugins.withId("com.vanniktech.maven.publish") {
    mavenPublish {
      sonatypeHost = com.vanniktech.maven.publish.SonatypeHost.S01
    }
  }
}

tasks.withType<AbstractTestTask> {
  testLogging {
    showExceptions = true
    showCauses = true
    showStackTraces = true
    showStandardStreams = true
    events = setOf(
      TestLogEvent.PASSED,
      TestLogEvent.FAILED,
      TestLogEvent.SKIPPED,
      TestLogEvent.STANDARD_OUT,
      TestLogEvent.STANDARD_ERROR
    )
    exceptionFormat = TestExceptionFormat.FULL
  }
}

tasks.withType<DokkaTask>().configureEach {
  dokkaSourceSets {
    configureEach {
      externalDocumentationLink {
        url.set(URL("https://kotlin.github.io/kotlinx.coroutines/kotlinx-coroutines-core/"))
      }
    }
  }
}<|MERGE_RESOLUTION|>--- conflicted
+++ resolved
@@ -7,11 +7,7 @@
 
 plugins {
   kotlin("multiplatform") version "1.6.20"
-<<<<<<< HEAD
-  id("com.diffplug.spotless") version "6.4.2"
-=======
   id("com.diffplug.spotless") version "6.5.1"
->>>>>>> f92e8c90
   id("maven-publish")
   id("com.vanniktech.maven.publish") version "0.19.0"
   id("org.jetbrains.kotlinx.binary-compatibility-validator") version "0.8.0"
@@ -19,7 +15,7 @@
   id("org.jetbrains.kotlinx.kover") version "0.5.0"
 }
 
-val coroutinesVersion = "1.6.1"
+val coroutinesVersion = "1.6.0"
 val ktlintVersion = "0.44.0"
 
 repositories {
