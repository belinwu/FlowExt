--- conflicted
+++ resolved
@@ -11,12 +11,8 @@
   id("maven-publish")
   id("com.vanniktech.maven.publish") version "0.19.0"
   id("org.jetbrains.kotlinx.binary-compatibility-validator") version "0.8.0"
-<<<<<<< HEAD
-  id("org.jetbrains.dokka") version "1.6.0"
+  id("org.jetbrains.dokka") version "1.6.10"
   id("org.jetbrains.kotlinx.kover") version "0.5.0"
-=======
-  id("org.jetbrains.dokka") version "1.6.10"
->>>>>>> af4718c9
 }
 
 val coroutinesVersion = "1.6.0"
