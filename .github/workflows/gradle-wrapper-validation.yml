--- conflicted
+++ resolved
@@ -1,4 +1,3 @@
-<<<<<<< HEAD
 name: Validate Gradle Wrapper
 on: [ push, pull_request ]
 
@@ -7,16 +6,5 @@
     name: "Validation"
     runs-on: ubuntu-latest
     steps:
-      - uses: actions/checkout@v2
-=======
-name: Validate Gradle Wrapper
-on: [push, pull_request]
-
-jobs:
-  validation:
-    name: "Validation"
-    runs-on: ubuntu-latest
-    steps:
       - uses: actions/checkout@v3
->>>>>>> af4718c9
       - uses: gradle/wrapper-validation-action@v1